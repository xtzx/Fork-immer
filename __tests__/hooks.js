"use strict"
import {Immer, setUseProxies} from "../src/index"
import matchers from "expect/build/matchers"
import {isSet} from "../src/common"

describe("hooks (proxy) -", () => createHookTests(true))
describe("hooks (es5) -", () => createHookTests(false))

function createHookTests(useProxies) {
	let produce, onAssign, onDelete, onCopy

	beforeEach(() => {
		;({produce, onAssign, onDelete, onCopy} = new Immer({
			autoFreeze: true,
			useProxies,
<<<<<<< HEAD
			onAssign: jest.fn().mockName("onAssign"),
			onDelete: jest.fn().mockName("onDelete"),
			onCopy: jest.fn().mockName("onCopy")
=======
			onAssign: defuseProxies(jest.fn().mockName("onAssign")),
			onDelete: defuseProxies(jest.fn().mockName("onDelete")),
			onCopy: defuseProxies(jest.fn().mockName("onCopy"))
>>>>>>> 732fb191
		}))
	})

	describe("onAssign()", () => {
		useSharedTests(() => onAssign)
		describe("when draft is an object", () => {
			test("assign", () => {
				produce({a: 0, b: 0, c: 0}, s => {
					s.a++
					s.c++
				})
				expectCalls(onAssign)
			})
			test("assign (no change)", () => {
				produce({a: 0}, s => {
					s.a = 0
				})
				expect(onAssign).not.toBeCalled()
			})
			test("delete", () => {
				produce({a: 1}, s => {
					delete s.a
				})
				expect(onAssign).not.toBeCalled()
			})
			test("nested assignments", () => {
				produce({a: {b: {c: 1, d: 1, e: 1}}}, s => {
					const {b} = s.a
					b.c = 2
					delete b.d
					b.e = 1 // no-op
				})
				expectCalls(onAssign)
			})
		})
		describe("when draft is an array", () => {
			test("assign", () => {
				produce([1], s => {
					s[0] = 0
				})
				expectCalls(onAssign)
			})
			test("push", () => {
				produce([], s => {
					s.push(4)
				})
				expectCalls(onAssign)
			})
			test("pop", () => {
				produce([1], s => {
					s.pop()
				})
				expect(onAssign).not.toBeCalled()
			})
			test("unshift", () => {
				produce([1], s => {
					s.unshift(0)
				})
				expectCalls(onAssign)
			})
			test("length = 0", () => {
				produce([1], s => {
					s.length = 0
				})
				expect(onAssign).not.toBeCalled()
			})
			test("splice (length += 1)", () => {
				produce([1, 2, 3], s => {
					s.splice(1, 1, 0, 0)
				})
				expectCalls(onAssign)
			})
			test("splice (length += 0)", () => {
				produce([1, 2, 3], s => {
					s.splice(1, 1, 0)
				})
				expectCalls(onAssign)
			})
			test("splice (length -= 1)", () => {
				produce([1, 2, 3], s => {
					s.splice(0, 2, 6)
				})
				expectCalls(onAssign)
			})
		})
		describe("when a draft is moved into a new object", () => {
			it("is called in the right order", () => {
				const calls = []
				onAssign.mockImplementation((_, prop) => {
					calls.push(prop)
				})
				produce({a: {b: 1, c: {}}}, s => {
					s.a.b = 0
					s.a.c.d = 1
					s.x = {y: {z: s.a}}
					delete s.a
				})
				// Sibling properties use enumeration order, which means new
				// properties come last among their siblings. The deepest
				// properties always come first in their ancestor chain.
				expect(calls).toEqual(["b", "d", "c", "x"])
			})
		})
<<<<<<< HEAD

		describe("when draft is a Map", () => {
			test("assign", () => {
				const key1 = {prop: "val1"}
				const key2 = {prop: "val2"}
				produce(new Map([["a", 0], [key1, 1], [key2, 2]]), s => {
					s.set("a", 10)
					s.set(key1, 11)
				})
				expectCalls(onAssign)
			})
			test("assign (no change)", () => {
				produce(new Map([["a", 0]]), s => {
					s.set("a", 0)
				})
				expect(onAssign).not.toBeCalled()
			})
			test("delete", () => {
				produce(new Map([["a", 0]]), s => {
					s.delete("a")
				})
				expect(onAssign).not.toBeCalled()
			})
			test("nested assignments", () => {
				const key1 = {prop: "val1"}
				produce(
					new Map([
						["a", new Map([[key1, new Map([["b", 1], ["c", 1], ["d", 1]])]])]
					]),
					s => {
						const nested = s.get("a").get(key1)
						nested.set("b", 2)
						nested.delete("c")
						nested.set("d", 1) // no-op
					}
				)
				expectCalls(onAssign)
			})
		})

		describe("when draft is a Set", () => {
			test("assign", () => {
				produce({a: new Set([1, 2, 3])}, s => {
					s.a.add(4)
				})
				expectCalls(onAssign)
			})
			test("assign (no change)", () => {
				produce({a: new Set([1, 2, 3])}, s => {
					s.a.add(3)
				})
				expect(onAssign).not.toBeCalled()
			})
			// Any mutation of a Set results in a new assignment. Including deletes.
			test("delete", () => {
				produce({a: new Set([1, 2, 3])}, s => {
					s.a.delete(1)
				})
				expectCalls(onAssign)
			})
			test("nested assignments", () => {
				const val1 = {prop: "val1"}
				produce({a: new Set(["a", new Set([val1, 1])])}, s => {
					let nested
					s.a.forEach(value => {
						if (isSet(value)) {
							nested = value
						}
					})
					nested.add(2)
					nested.delete(val1)
					nested.add(1) // no-op
				})
				expectCalls(onAssign)
			})
		})
=======
>>>>>>> 732fb191
	})

	describe("onDelete()", () => {
		useSharedTests(() => onDelete)
		describe("when draft is an object -", () => {
			test("delete", () => {
				produce({a: 1, b: 1, c: 1}, s => {
					delete s.a
					delete s.c
				})
				expectCalls(onDelete)
			})
			test("delete (no change)", () => {
				produce({}, s => {
					delete s.a
				})
				expect(onDelete).not.toBeCalled()
			})
			test("nested deletions", () => {
				produce({a: {b: {c: 1}}}, s => {
					delete s.a.b.c
				})
				expectCalls(onDelete)
			})
		})
		describe("when draft is an array -", () => {
			test("pop", () => {
				produce([1], s => {
					s.pop()
				})
				expectCalls(onDelete)
			})
			test("length = 0", () => {
				produce([1], s => {
					s.length = 0
				})
				expectCalls(onDelete)
			})
			test("splice (length -= 1)", () => {
				produce([1, 2, 3], s => {
					s.splice(0, 2, 6)
				})
				expectCalls(onDelete)
			})
		})
<<<<<<< HEAD

		describe("when draft is a Map -", () => {
			test("delete", () => {
				const key1 = {prop: "val1"}
				const key2 = {prop: "val2"}
				produce(new Map([["a", 0], [key1, 1], [key2, 2]]), s => {
					s.delete("a")
					s.delete(key1)
				})
				expectCalls(onDelete)
			})
			test("delete (no change)", () => {
				produce(new Map(), s => {
					s.delete("a")
				})
				expect(onDelete).not.toBeCalled()
			})
			test("nested deletions", () => {
				const key1 = {prop: "val1"}
				produce(new Map([["a", new Map([[key1, new Map([["b", 1]])]])]]), s => {
					s.get("a")
						.get(key1)
						.delete("b")
				})
				expectCalls(onDelete)
			})
		})

		describe("when draft is a Set -", () => {
			test("delete", () => {
				produce({a: new Set([1])}, s => {
					s.a.delete(1)
				})
				expect(onDelete).not.toBeCalled()
			})
		})
	})

	describe("onCopy()", () => {
		let calls
		beforeEach(() => {
			calls = []
			onCopy.mockImplementation(s => {
				calls.push(s.base)
			})
		})

		useSharedTests(() => onCopy)
		it("is called in the right order for objects", () => {
=======
	})

	describe("onCopy()", () => {
		useSharedTests(() => onCopy)
		it("is called in the right order", () => {
			const calls = []
			onCopy.mockImplementation(s => {
				calls.push(s.base)
			})
>>>>>>> 732fb191
			const base = {a: {b: {c: 1}}}
			produce(base, s => {
				delete s.a.b.c
			})
			expect(calls).toShallowEqual([base.a.b, base.a, base])
		})
<<<<<<< HEAD

		it("is called in the right order for Maps", () => {
			const base = new Map([["a", new Map([["b", 0]])]])
			produce(base, s => {
				s.get("a").delete("b")
			})
			expect(calls).toShallowEqual([base.get("a"), base])
		})

		it("is called in the right order for Sets", () => {
			const item1 = {a: 0}
			const base = new Set([item1])
			produce(base, s => {
				s.forEach(item => item.a++)
			})
			expect(calls).toShallowEqual([item1, base])
		})
=======
>>>>>>> 732fb191
	})

	function useSharedTests(getHook) {
		it("is called before the parent is frozen", () => {
			const hook = getHook()
			hook.mockImplementation(s => {
				// Parent object must not be frozen.
				expect(Object.isFrozen(s.base)).toBeFalsy()
			})
			produce({a: {b: {c: 0}}}, s => {
				if (hook == onDelete) delete s.a.b.c
				else s.a.b.c = 1
			})
			expect(hook).toHaveBeenCalledTimes(hook == onDelete ? 1 : 3)
		})
	}
}

// Produce a snapshot of the hook arguments (minus any draft state).
function expectCalls(hook) {
	expect(
		hook.mock.calls.map(call => {
			return call.slice(1)
		})
	).toMatchSnapshot()
<<<<<<< HEAD
=======
}

// For defusing draft proxies.
function defuseProxies(fn) {
	return Object.assign((...args) => {
		expect(args[0].finalized).toBeTruthy()
		args[0].draft = args[0].drafts = null
		fn(...args)
	}, fn)
>>>>>>> 732fb191
}

expect.extend({
	toShallowEqual(received, expected) {
		const match = matchers.toBe(received, expected)
		return match.pass || !received || typeof received !== "object"
			? match
			: !Array.isArray(expected) ||
			  (Array.isArray(received) && received.length === expected.length)
			? matchers.toEqual(received, expected)
			: match
	}
})<|MERGE_RESOLUTION|>--- conflicted
+++ resolved
@@ -13,15 +13,9 @@
 		;({produce, onAssign, onDelete, onCopy} = new Immer({
 			autoFreeze: true,
 			useProxies,
-<<<<<<< HEAD
-			onAssign: jest.fn().mockName("onAssign"),
-			onDelete: jest.fn().mockName("onDelete"),
-			onCopy: jest.fn().mockName("onCopy")
-=======
 			onAssign: defuseProxies(jest.fn().mockName("onAssign")),
 			onDelete: defuseProxies(jest.fn().mockName("onDelete")),
 			onCopy: defuseProxies(jest.fn().mockName("onCopy"))
->>>>>>> 732fb191
 		}))
 	})
 
@@ -125,7 +119,6 @@
 				expect(calls).toEqual(["b", "d", "c", "x"])
 			})
 		})
-<<<<<<< HEAD
 
 		describe("when draft is a Map", () => {
 			test("assign", () => {
@@ -202,8 +195,6 @@
 				expectCalls(onAssign)
 			})
 		})
-=======
->>>>>>> 732fb191
 	})
 
 	describe("onDelete()", () => {
@@ -249,7 +240,6 @@
 				expectCalls(onDelete)
 			})
 		})
-<<<<<<< HEAD
 
 		describe("when draft is a Map -", () => {
 			test("delete", () => {
@@ -299,24 +289,12 @@
 
 		useSharedTests(() => onCopy)
 		it("is called in the right order for objects", () => {
-=======
-	})
-
-	describe("onCopy()", () => {
-		useSharedTests(() => onCopy)
-		it("is called in the right order", () => {
-			const calls = []
-			onCopy.mockImplementation(s => {
-				calls.push(s.base)
-			})
->>>>>>> 732fb191
 			const base = {a: {b: {c: 1}}}
 			produce(base, s => {
 				delete s.a.b.c
 			})
 			expect(calls).toShallowEqual([base.a.b, base.a, base])
 		})
-<<<<<<< HEAD
 
 		it("is called in the right order for Maps", () => {
 			const base = new Map([["a", new Map([["b", 0]])]])
@@ -334,8 +312,6 @@
 			})
 			expect(calls).toShallowEqual([item1, base])
 		})
-=======
->>>>>>> 732fb191
 	})
 
 	function useSharedTests(getHook) {
@@ -361,8 +337,6 @@
 			return call.slice(1)
 		})
 	).toMatchSnapshot()
-<<<<<<< HEAD
-=======
 }
 
 // For defusing draft proxies.
@@ -372,7 +346,6 @@
 		args[0].draft = args[0].drafts = null
 		fn(...args)
 	}, fn)
->>>>>>> 732fb191
 }
 
 expect.extend({
