"use strict"
import produce, {
	setUseProxies,
	applyPatches,
	produceWithPatches,
	enableAllPlugins,
	isDraft,
	immerable
} from "../src/immer"

enableAllPlugins()

jest.setTimeout(1000)

const isProd = process.env.NODE_ENV === "production"

function runPatchTest(base, producer, patches, inversePathes) {
	let resultProxies, resultEs5

	function runPatchTestHelper() {
		let recordedPatches
		let recordedInversePatches
		const res = produce(base, producer, (p, i) => {
			recordedPatches = p
			recordedInversePatches = i
		})

		test("produces the correct patches", () => {
			expect(recordedPatches).toEqual(patches)
			if (inversePathes) expect(recordedInversePatches).toEqual(inversePathes)
		})

		test("patches are replayable", () => {
			expect(applyPatches(base, recordedPatches)).toEqual(res)
		})

		test("patches can be reversed", () => {
			expect(applyPatches(res, recordedInversePatches)).toEqual(base)
		})

		return res
	}

	describe(`proxy`, () => {
		setUseProxies(true)
		resultProxies = runPatchTestHelper()
	})

	describe(`es5`, () => {
		setUseProxies(false)
		resultEs5 = runPatchTestHelper()
		test("ES5 and Proxy implementation yield same result", () => {
			expect(resultEs5).toEqual(resultProxies)
		})
	})

	return resultProxies
}

describe("applyPatches", () => {
	it("mutates the base state when it is a draft", () => {
		produce({a: 1}, draft => {
			const result = applyPatches(draft, [
				{op: "replace", path: ["a"], value: 2}
			])
			expect(result).toBe(draft)
			expect(draft.a).toBe(2)
		})
	})
	it("produces a copy of the base state when not a draft", () => {
		const base = {a: 1}
		const result = applyPatches(base, [{op: "replace", path: ["a"], value: 2}])
		expect(result).not.toBe(base)
		expect(result.a).toBe(2)
		expect(base.a).toBe(1)
	})
	it('throws when `op` is not "add", "replace", nor "remove"', () => {
		expect(() => {
			const patch = {op: "copy", from: [0], path: [1]}
			applyPatches([2], [patch])
		}).toThrowErrorMatchingSnapshot()
	})
	it("throws when `path` cannot be resolved", () => {
		// missing parent
		expect(() => {
			const patch = {op: "add", path: ["a", "b"], value: 1}
			applyPatches({}, [patch])
		}).toThrowErrorMatchingSnapshot()

		// missing grand-parent
		expect(() => {
			const patch = {op: "add", path: ["a", "b", "c"], value: 1}
			applyPatches({}, [patch])
		}).toThrowErrorMatchingSnapshot()
	})
	it("applied patches cannot be modified", () => {
		// see also: https://github.com/immerjs/immer/issues/411
		const s0 = {
			items: [1]
		}

		const [s1, p1] = produceWithPatches(s0, draft => {
			draft.items = []
		})

		const replaceValueBefore = p1[0].value.slice()

		const [s2, p2] = produceWithPatches(s1, draft => {
			draft.items.push(2)
		})

		applyPatches(s0, [...p1, ...p2])

		const replaceValueAfter = p1[0].value.slice()

		expect(replaceValueAfter).toStrictEqual(replaceValueBefore)
	})
})

describe("simple assignment - 1", () => {
	runPatchTest(
		{x: 3},
		d => {
			d.x++
		},
		[{op: "replace", path: ["x"], value: 4}]
	)
})

describe("simple assignment - 2", () => {
	runPatchTest(
		{x: {y: 4}},
		d => {
			d.x.y++
		},
		[{op: "replace", path: ["x", "y"], value: 5}]
	)
})

describe("simple assignment - 3", () => {
	runPatchTest(
		{x: [{y: 4}]},
		d => {
			d.x[0].y++
		},
		[{op: "replace", path: ["x", 0, "y"], value: 5}]
	)
})

describe("simple assignment - 4", () => {
	runPatchTest(
		new Map([["x", {y: 4}]]),
		d => {
			d.get("x").y++
		},
		[{op: "replace", path: ["x", "y"], value: 5}],
		[{op: "replace", path: ["x", "y"], value: 4}]
	)
})

describe("simple assignment - 5", () => {
	runPatchTest(
		{x: new Map([["y", 4]])},
		d => {
			d.x.set("y", 5)
		},
		[{op: "replace", path: ["x", "y"], value: 5}],
		[{op: "replace", path: ["x", "y"], value: 4}]
	)
})

describe("simple assignment - 6", () => {
	runPatchTest(
		new Map([["x", 1]]),
		d => {
			// Map.prototype.set should return the Map itself
			const res = d.set("x", 2)
			res.set("y", 3)
		},
		[
			{op: "replace", path: ["x"], value: 2},
			{op: "add", path: ["y"], value: 3}
		],
		[
			{op: "replace", path: ["x"], value: 1},
			{op: "remove", path: ["y"]}
		]
	)
})

describe("simple assignment - 7", () => {
	const key1 = {prop: "val1"}
	const key2 = {prop: "val2"}
	runPatchTest(
		{x: new Map([[key1, 4]])},
		d => {
			d.x.set(key1, 5)
			d.x.set(key2, 6)
		},
		[
			{op: "replace", path: ["x", key1], value: 5},
			{op: "add", path: ["x", key2], value: 6}
		],
		[
			{op: "replace", path: ["x", key1], value: 4},
			{op: "remove", path: ["x", key2]}
		]
	)
})

describe("delete 1", () => {
	runPatchTest(
		{x: {y: 4}},
		d => {
			delete d.x
		},
		[{op: "remove", path: ["x"]}]
	)
})

describe("delete 2", () => {
	runPatchTest(
		new Map([["x", 1]]),
		d => {
			d.delete("x")
		},
		[{op: "remove", path: ["x"]}],
		[{op: "add", path: ["x"], value: 1}]
	)
})

describe("delete 3", () => {
	runPatchTest(
		{x: new Map([["y", 1]])},
		d => {
			d.x.delete("y")
		},
		[{op: "remove", path: ["x", "y"]}],
		[{op: "add", path: ["x", "y"], value: 1}]
	)
})

describe("delete 5", () => {
	const key1 = {prop: "val1"}
	const key2 = {prop: "val2"}
	runPatchTest(
		{
			x: new Map([
				[key1, 1],
				[key2, 2]
			])
		},
		d => {
			d.x.delete(key1)
			d.x.delete(key2)
		},
		[
			{op: "remove", path: ["x", key1]},
			{op: "remove", path: ["x", key2]}
		],
		[
			{op: "add", path: ["x", key1], value: 1},
			{op: "add", path: ["x", key2], value: 2}
		]
	)
})

describe("delete 6", () => {
	runPatchTest(
		new Set(["x", 1]),
		d => {
			d.delete("x")
		},
		[{op: "remove", path: [0], value: "x"}],
		[{op: "add", path: [0], value: "x"}]
	)
})

describe("delete 7", () => {
	runPatchTest(
		{x: new Set(["y", 1])},
		d => {
			d.x.delete("y")
		},
		[{op: "remove", path: ["x", 0], value: "y"}],
		[{op: "add", path: ["x", 0], value: "y"}]
	)
})

describe("renaming properties", () => {
	describe("nested object (no changes)", () => {
		runPatchTest(
			{a: {b: 1}},
			d => {
				d.x = d.a
				delete d.a
			},
			[
				{op: "add", path: ["x"], value: {b: 1}},
				{op: "remove", path: ["a"]}
			]
		)
	})

	describe("nested change in object", () => {
		runPatchTest(
			{
				a: {b: 1}
			},
			d => {
				d.a.b++
			},
			[{op: "replace", path: ["a", "b"], value: 2}],
			[{op: "replace", path: ["a", "b"], value: 1}]
		)
	})

	describe("nested change in map", () => {
		runPatchTest(
			new Map([["a", new Map([["b", 1]])]]),
			d => {
				d.get("a").set("b", 2)
			},
			[{op: "replace", path: ["a", "b"], value: 2}],
			[{op: "replace", path: ["a", "b"], value: 1}]
		)
	})

	describe("nested change in array", () => {
		runPatchTest(
			[[{b: 1}]],
			d => {
				d[0][0].b++
			},
			[{op: "replace", path: [0, 0, "b"], value: 2}],
			[{op: "replace", path: [0, 0, "b"], value: 1}]
		)
	})

	describe("nested map (no changes)", () => {
		runPatchTest(
			new Map([["a", new Map([["b", 1]])]]),
			d => {
				d.set("x", d.get("a"))
				d.delete("a")
			},
			[
				{op: "add", path: ["x"], value: new Map([["b", 1]])},
				{op: "remove", path: ["a"]}
			],
			[
				{op: "remove", path: ["x"]},
				{op: "add", path: ["a"], value: new Map([["b", 1]])}
			]
		)
	})

	describe("nested object (with changes)", () => {
		runPatchTest(
			{a: {b: 1, c: 1}},
			d => {
				let a = d.a
				a.b = 2 // change
				delete a.c // delete
				a.y = 2 // add

				// rename
				d.x = a
				delete d.a
			},
			[
				{op: "add", path: ["x"], value: {b: 2, y: 2}},
				{op: "remove", path: ["a"]}
			]
		)
	})

	describe("nested map (with changes)", () => {
		runPatchTest(
			new Map([
				[
					"a",
					new Map([
						["b", 1],
						["c", 1]
					])
				]
			]),
			d => {
				let a = d.get("a")
				a.set("b", 2) // change
				a.delete("c") // delete
				a.set("y", 2) // add

				// rename
				d.set("x", a)
				d.delete("a")
			},
			[
				{
					op: "add",
					path: ["x"],
					value: new Map([
						["b", 2],
						["y", 2]
					])
				},
				{op: "remove", path: ["a"]}
			],
			[
				{op: "remove", path: ["x"]},
				{
					op: "add",
					path: ["a"],
					value: new Map([
						["b", 1],
						["c", 1]
					])
				}
			]
		)
	})

	describe("deeply nested object (with changes)", () => {
		runPatchTest(
			{a: {b: {c: 1, d: 1}}},
			d => {
				let b = d.a.b
				b.c = 2 // change
				delete b.d // delete
				b.y = 2 // add

				// rename
				d.a.x = b
				delete d.a.b
			},
			[
				{op: "add", path: ["a", "x"], value: {c: 2, y: 2}},
				{op: "remove", path: ["a", "b"]}
			]
		)
	})

	describe("deeply nested map (with changes)", () => {
		runPatchTest(
			new Map([
				[
					"a",
					new Map([
						[
							"b",
							new Map([
								["c", 1],
								["d", 1]
							])
						]
					])
				]
			]),
			d => {
				let b = d.get("a").get("b")
				b.set("c", 2) // change
				b.delete("d") // delete
				b.set("y", 2) // add

				// rename
				d.get("a").set("x", b)
				d.get("a").delete("b")
			},
			[
				{
					op: "add",
					path: ["a", "x"],
					value: new Map([
						["c", 2],
						["y", 2]
					])
				},
				{op: "remove", path: ["a", "b"]}
			],
			[
				{op: "remove", path: ["a", "x"]},
				{
					op: "add",
					path: ["a", "b"],
					value: new Map([
						["c", 1],
						["d", 1]
					])
				}
			]
		)
	})
})

describe("minimum amount of changes", () => {
	runPatchTest(
		{x: 3, y: {a: 4}, z: 3},
		d => {
			d.y.a = 4
			d.y.b = 5
			Object.assign(d, {x: 4, y: {a: 2}})
		},
		[
			{op: "replace", path: ["x"], value: 4},
			{op: "replace", path: ["y"], value: {a: 2}}
		]
	)
})

describe("arrays - prepend", () => {
	runPatchTest(
		{x: [1, 2, 3]},
		d => {
			d.x.unshift(4)
		},
		[
			{op: "replace", path: ["x", 0], value: 4},
			{op: "replace", path: ["x", 1], value: 1},
			{op: "replace", path: ["x", 2], value: 2},
			{op: "add", path: ["x", 3], value: 3}
		]
	)
})

describe("arrays - multiple prepend", () => {
	runPatchTest(
		{x: [1, 2, 3]},
		d => {
			d.x.unshift(4)
			d.x.unshift(5)
			// 4,5,1,2,3
		},
		[
			{op: "replace", path: ["x", 0], value: 5},
			{op: "replace", path: ["x", 1], value: 4},
			{op: "replace", path: ["x", 2], value: 1},
			{op: "add", path: ["x", 3], value: 2},
			{op: "add", path: ["x", 4], value: 3}
		]
	)
})

describe("arrays - splice middle", () => {
	runPatchTest(
		{x: [1, 2, 3]},
		d => {
			d.x.splice(1, 1)
		},
		[
			{op: "replace", path: ["x", 1], value: 3},
			{op: "replace", path: ["x", "length"], value: 2}
		]
	)
})

describe("arrays - multiple splice", () => {
	runPatchTest(
		[0, 1, 2, 3, 4, 5, 0],
		d => {
			d.splice(4, 2, 3)
			// [0,1,2,3,3,0]
			d.splice(1, 2, 3)
			// [0,3,3,3,0]
			expect(d.slice()).toEqual([0, 3, 3, 3, 0])
		},
		[
			{op: "replace", path: [1], value: 3},
			{op: "replace", path: [2], value: 3},
			{op: "replace", path: [4], value: 0},
			{op: "replace", path: ["length"], value: 5}
		]
	)
})

describe("arrays - modify and shrink", () => {
	runPatchTest(
		{x: [1, 2, 3]},
		d => {
			d.x[0] = 4
			d.x.length = 2
			// [0, 2]
		},
		[
			{op: "replace", path: ["x", 0], value: 4},
			{op: "replace", path: ["x", "length"], value: 2}
		],
		[
			{op: "replace", path: ["x", 0], value: 1},
			{op: "add", path: ["x", 2], value: 3}
		]
	)
})

describe("arrays - prepend then splice middle", () => {
	runPatchTest(
		{x: [1, 2, 3]},
		d => {
			d.x.unshift(4)
			d.x.splice(2, 1)
			// 4, 1, 3
		},
		[
			{op: "replace", path: ["x", 0], value: 4},
			{op: "replace", path: ["x", 1], value: 1}
		]
	)
})

describe("arrays - splice middle then prepend", () => {
	runPatchTest(
		{x: [1, 2, 3]},
		d => {
			d.x.splice(1, 1)
			d.x.unshift(4)
			// [4, 1, 3]
		},
		[
			{op: "replace", path: ["x", 0], value: 4},
			{op: "replace", path: ["x", 1], value: 1}
		]
	)
})

describe("arrays - truncate", () => {
	runPatchTest(
		{x: [1, 2, 3]},
		d => {
			d.x.length -= 2
		},
		[{op: "replace", path: ["x", "length"], value: 1}],
		[
			{op: "add", path: ["x", 1], value: 2},
			{op: "add", path: ["x", 2], value: 3}
		]
	)
})

describe("arrays - pop twice", () => {
	runPatchTest(
		{x: [1, 2, 3]},
		d => {
			d.x.pop()
			d.x.pop()
		},
		[{op: "replace", path: ["x", "length"], value: 1}]
	)
})

describe("arrays - push multiple", () => {
	// These patches were more optimal pre immer 7, but not always correct
	runPatchTest(
		{x: [1, 2, 3]},
		d => {
			d.x.push(4, 5)
		},
		[
			{op: "add", path: ["x", 3], value: 4},
			{op: "add", path: ["x", 4], value: 5}
		],
		[{op: "replace", path: ["x", "length"], value: 3}]
	)
})

describe("arrays - splice (expand)", () => {
	// These patches were more optimal pre immer 7, but not always correct
	runPatchTest(
		{x: [1, 2, 3]},
		d => {
			d.x.splice(1, 1, 4, 5, 6) // [1,4,5,6,3]
		},
		[
			{op: "replace", path: ["x", 1], value: 4},
			{op: "replace", path: ["x", 2], value: 5},
			{op: "add", path: ["x", 3], value: 6},
			{op: "add", path: ["x", 4], value: 3}
		],
		[
			{op: "replace", path: ["x", 1], value: 2},
			{op: "replace", path: ["x", 2], value: 3},
			{op: "replace", path: ["x", "length"], value: 3}
		]
	)
})

describe("arrays - splice (shrink)", () => {
	// These patches were more optimal pre immer 7, but not always correct
	runPatchTest(
		{x: [1, 2, 3, 4, 5]},
		d => {
			d.x.splice(1, 3, 6) // [1, 6, 5]
		},
		[
			{op: "replace", path: ["x", 1], value: 6},
			{op: "replace", path: ["x", 2], value: 5},
			{op: "replace", path: ["x", "length"], value: 3}
		],
		[
			{op: "replace", path: ["x", 1], value: 2},
			{op: "replace", path: ["x", 2], value: 3},
			{op: "add", path: ["x", 3], value: 4},
			{op: "add", path: ["x", 4], value: 5}
		]
	)
})

describe("arrays - delete", () => {
	runPatchTest(
		{
			x: [
				{a: 1, b: 2},
				{c: 3, d: 4}
			]
		},
		d => {
			delete d.x[1].c
		},
		[{op: "remove", path: ["x", 1, "c"]}]
	)
})

describe("sets - add - 1", () => {
	runPatchTest(
		new Set([1]),
		d => {
			d.add(2)
		},
		[{op: "add", path: [1], value: 2}],
		[{op: "remove", path: [1], value: 2}]
	)
})

describe("sets - add, delete, add - 1", () => {
	runPatchTest(
		new Set([1]),
		d => {
			d.add(2)
			d.delete(2)
			d.add(2)
		},
		[{op: "add", path: [1], value: 2}],
		[{op: "remove", path: [1], value: 2}]
	)
})

describe("sets - add, delete, add - 2", () => {
	runPatchTest(
		new Set([2, 1]),
		d => {
			d.add(2)
			d.delete(2)
			d.add(2)
		},
		[],
		[]
	)
})

describe("sets - mutate - 1", () => {
	const findById = (set, id) => {
		for (const item of set) {
			if (item.id === id) return item
		}
	}
	runPatchTest(
		new Set([
			{id: 1, val: "We"},
			{id: 2, val: "will"}
		]),
		d => {
			const obj1 = findById(d, 1)
			const obj2 = findById(d, 2)
			obj1.val = "rock"
			obj2.val = "you"
		},
		[
			{op: "remove", path: [0], value: {id: 1, val: "We"}},
			{op: "remove", path: [1], value: {id: 2, val: "will"}},
			{op: "add", path: [0], value: {id: 1, val: "rock"}},
			{op: "add", path: [1], value: {id: 2, val: "you"}}
		],
		[
			{op: "remove", path: [1], value: {id: 2, val: "you"}},
			{op: "remove", path: [0], value: {id: 1, val: "rock"}},
			{op: "add", path: [1], value: {id: 2, val: "will"}},
			{op: "add", path: [0], value: {id: 1, val: "We"}}
		]
	)
})

describe("arrays - splice should should result in remove op.", () => {
	// These patches were more optimal pre immer 7, but not always correct
	runPatchTest(
		[1, 2],
		d => {
			d.splice(1, 1)
		},
		[{op: "replace", path: ["length"], value: 1}],
		[{op: "add", path: [1], value: 2}]
	)
})

describe("arrays - NESTED splice should should result in remove op.", () => {
	// These patches were more optimal pre immer 7, but not always correct
	runPatchTest(
		{a: {b: {c: [1, 2]}}},
		d => {
			d.a.b.c.splice(1, 1)
		},
		[{op: "replace", path: ["a", "b", "c", "length"], value: 1}],
		[{op: "add", path: ["a", "b", "c", 1], value: 2}]
	)
})

describe("simple replacement", () => {
	runPatchTest({x: 3}, _d => 4, [{op: "replace", path: [], value: 4}])
})

describe("same value replacement - 1", () => {
	runPatchTest(
		{x: {y: 3}},
		d => {
			const a = d.x
			d.x = a
		},
		[]
	)
})

describe("same value replacement - 2", () => {
	runPatchTest(
		{x: {y: 3}},
		d => {
			const a = d.x
			d.x = 4
			d.x = a
		},
		[]
	)
})

describe("same value replacement - 3", () => {
	runPatchTest(
		{x: 3},
		d => {
			d.x = 3
		},
		[]
	)
})

describe("same value replacement - 4", () => {
	runPatchTest(
		{x: 3},
		d => {
			d.x = 4
			d.x = 3
		},
		[]
	)
})

describe("same value replacement - 5", () => {
	runPatchTest(
		new Map([["x", 3]]),
		d => {
			d.set("x", 4)
			d.set("x", 3)
		},
		[],
		[]
	)
})

describe("same value replacement - 6", () => {
	runPatchTest(
		new Set(["x", 3]),
		d => {
			d.delete("x")
			d.add("x")
		},
		[],
		[]
	)
})

describe("simple delete", () => {
	runPatchTest(
		{x: 2},
		d => {
			delete d.x
		},
		[
			{
				op: "remove",
				path: ["x"]
			}
		]
	)
})

describe("patch compressions yields correct results", () => {
	let p1, p2
	runPatchTest(
		{},
		d => {
			d.x = {test: true}
		},
		(p1 = [
			{
				op: "add",
				path: ["x"],
				value: {
					test: true
				}
			}
		])
	)
	runPatchTest(
		{x: {test: true}},
		d => {
			delete d.x
		},
		(p2 = [
			{
				op: "remove",
				path: ["x"]
			}
		])
	)
	const res = runPatchTest(
		{},
		d => {
			applyPatches(d, [...p1, ...p2])
		},
		[]
	)

	expect(res).toEqual({})
})

describe("change then delete property", () => {
	const res = runPatchTest(
		{
			x: 1
		},
		d => {
			d.x = 2
			delete d.x
		},
		[
			{
				op: "remove",
				path: ["x"]
			}
		]
	)
	test("valid result", () => {
		expect(res).toEqual({})
	})
})

test("replaying patches with interweaved replacements should work correctly", () => {
	const patches = []
	const s0 = {x: 1}

	const s1 = produce(
		s0,
		draft => {
			draft.x = 2
		},
		p => {
			patches.push(...p)
		}
	)

	const s2 = produce(
		s1,
		draft => {
			return {x: 0}
		},
		p => {
			patches.push(...p)
		}
	)

	const s3 = produce(
		s2,
		draft => {
			draft.x--
		},
		p => {
			patches.push(...p)
		}
	)

	expect(s3).toEqual({x: -1}) // correct result
	expect(applyPatches(s0, patches)).toEqual({x: -1}) // correct replay

	// manual replay on a draft should also be correct
	expect(
		produce(s0, draft => {
			return applyPatches(draft, patches)
		})
	).toEqual({x: -1})
})

describe("#468", () => {
	function run() {
		const item = {id: 1}
		const state = [item]
		const [nextState, patches] = produceWithPatches(state, draft => {
			draft[0].id = 2
			draft[1] = item
		})

		expect(nextState).toEqual([{id: 2}, {id: 1}])
		expect(patches).toEqual([
			{
				op: "replace",
				path: [0, "id"],
				value: 2
			},
			{
				op: "add",
				path: [1],
				value: {
					id: 1
				}
			}
		])

		const final = applyPatches(state, patches)
		expect(final).toEqual(nextState)
	}

	test("es5", () => {
		setUseProxies(false)
		run()
	})

	test("proxy", () => {
		setUseProxies(true)
		run()
	})
})

test("#521", () => {
	const state = new Map()

	const [nextState, patches] = produceWithPatches(state, draft => {
		draft.set("hello", new Set(["world"]))
	})

	let patchedState = applyPatches(state, patches)
	expect(patchedState).toEqual(nextState)

	const [nextStateV2, patchesV2] = produceWithPatches(nextState, draft => {
		draft.get("hello").add("immer")
	})

	expect(applyPatches(nextState, patchesV2)).toEqual(
		new Map([["hello", new Set(["world", "immer"])]])
	)
})

test("#559 patches works in a nested reducer with proxies", () => {
	setUseProxies(true)

	const state = {
		x: 1,
		sub: {
			y: [{a: 0}, {a: 1}]
		}
	}

	const changes = []
	const inverseChanges = []

	const newState = produce(state, draft => {
		draft.sub = produce(
			draft.sub,
			draft => {
				draft.y.pop()
			},
			(patches, inversePatches) => {
				expect(isDraft(inversePatches[0].value)).toBeFalsy()
				expect(inversePatches[0].value).toMatchObject({a: 1})
				changes.push(...patches)
				inverseChanges.push(...inversePatches)
			}
		)
	})

	const reversedSubState = applyPatches(newState.sub, inverseChanges)

	expect(reversedSubState).toMatchObject(state.sub)
})

describe("#588", () => {
	const reference = {value: {num: 53}}

	class Base {
		[immerable] = true
		get nested() {
			return reference.value
		}
		set nested(value) {}
	}

	let base = new Base()

	runPatchTest(
		base,
		vdraft => {
			reference.value = vdraft
			produce(base, bdraft => {
				bdraft.nested.num = 42
			})
		},
		[{op: "add", path: ["num"], value: 42}]
	)
})

test("#676 patching Date objects", () => {
	class Test {
		constructor() {
			this.test = true
		}
		perform() {
			return "tested!"
		}
	}

	const [nextState, patches] = produceWithPatches({}, function(draft) {
		draft.date = new Date("2020-11-10T08:08:08.003Z")
		draft.test = new Test()
	})

	expect(nextState.date.toJSON()).toMatchInlineSnapshot(
		`"2020-11-10T08:08:08.003Z"`
	)
	expect(nextState.test.perform()).toBe("tested!")

	const rebuilt = applyPatches({}, patches)
	expect(rebuilt.date).toBeInstanceOf(Date)
	expect(rebuilt.date.toJSON()).toMatchInlineSnapshot(
		`"2020-11-10T08:08:08.003Z"`
	)
<<<<<<< HEAD
	expect(rebuilt.date).toEqual(new Date("2020-11-10T08:08:08.003Z"))
})

test("do not allow __proto__ polution - 738", () => {
	const obj = {}

	// @ts-ignore
	expect(obj.polluted).toBe(undefined)
	expect(() => {
		applyPatches({}, [
			{op: "add", path: ["__proto__", "polluted"], value: "yes"}
		])
	}).toThrow(
		isProd
			? "24"
			: "Patching reserved attributes like __proto__, prototype and constructor is not allowed"
	)
	// @ts-ignore
	expect(obj.polluted).toBe(undefined)
})

test("do not allow __proto__ polution using arrays - 738", () => {
	const obj = {}
	const ar = []

	// @ts-ignore
	expect(obj.polluted).toBe(undefined)
	// @ts-ignore
	expect(ar.polluted).toBe(undefined)
	expect(() => {
		applyPatches(
			[],
			[{op: "add", path: ["__proto__", "polluted"], value: "yes"}]
		)
	}).toThrow(
		isProd
			? "24"
			: "Patching reserved attributes like __proto__, prototype and constructor is not allowed"
	)
	// @ts-ignore
	expect(obj.polluted).toBe(undefined)
	// @ts-ignore
	expect(ar.polluted).toBe(undefined)
})

test("do not allow prototype polution - 738", () => {
	const obj = {}

	// @ts-ignore
	expect(obj.polluted).toBe(undefined)
	expect(() => {
		applyPatches(Object, [
			{op: "add", path: ["prototype", "polluted"], value: "yes"}
		])
	}).toThrow(
		isProd
			? "24"
			: "Patching reserved attributes like __proto__, prototype and constructor is not allowed"
	)
	// @ts-ignore
	expect(obj.polluted).toBe(undefined)
})

test("do not allow constructor polution - 738", () => {
	const obj = {}

	// @ts-ignore
	expect(obj.polluted).toBe(undefined)
	const t = {}
	applyPatches(t, [{op: "replace", path: ["constructor"], value: "yes"}])
	expect(typeof t.constructor).toBe("function")
	// @ts-ignore
	expect(Object.polluted).toBe(undefined)
})

test("do not allow constructor.prototype polution - 738", () => {
	const obj = {}

	// @ts-ignore
	expect(obj.polluted).toBe(undefined)
	expect(() => {
		applyPatches({}, [
			{op: "add", path: ["constructor", "prototype", "polluted"], value: "yes"}
		])
	}).toThrow(
		isProd
			? "24"
			: "Patching reserved attributes like __proto__, prototype and constructor is not allowed"
	)
	// @ts-ignore
	expect(Object.polluted).toBe(undefined)
})

test("maps can store __proto__, prototype and constructor props", () => {
	const obj = {}
	const map = new Map()
	map.set("__proto__", {})
	map.set("constructor", {})
	map.set("prototype", {})
	const newMap = applyPatches(map, [
		{op: "add", path: ["__proto__", "polluted"], value: "yes"},
		{op: "add", path: ["constructor", "polluted"], value: "yes"},
		{op: "add", path: ["prototype", "polluted"], value: "yes"}
	])
	expect(newMap.get("__proto__").polluted).toBe("yes")
	expect(newMap.get("constructor").polluted).toBe("yes")
	expect(newMap.get("prototype").polluted).toBe("yes")
	expect(obj.polluted).toBe(undefined)
=======
	expect(rebuilt.date).toEqual(new Date(2020, 10, 10, 8, 8, 8, 3))
})

test("#648 assigning object to itself should not change patches", () => {
	const input = {
		obj: {
			value: 200
		}
	}

	const [nextState, patches] = produceWithPatches(input, draft => {
		draft.obj.value = 1
		draft.obj = draft.obj
	})

	expect(patches).toEqual([
		{
			op: "replace",
			path: ["obj", "value"],
			value: 1
		}
	])
>>>>>>> 462f5066
})<|MERGE_RESOLUTION|>--- conflicted
+++ resolved
@@ -1147,7 +1147,6 @@
 	expect(rebuilt.date.toJSON()).toMatchInlineSnapshot(
 		`"2020-11-10T08:08:08.003Z"`
 	)
-<<<<<<< HEAD
 	expect(rebuilt.date).toEqual(new Date("2020-11-10T08:08:08.003Z"))
 })
 
@@ -1256,8 +1255,6 @@
 	expect(newMap.get("constructor").polluted).toBe("yes")
 	expect(newMap.get("prototype").polluted).toBe("yes")
 	expect(obj.polluted).toBe(undefined)
-=======
-	expect(rebuilt.date).toEqual(new Date(2020, 10, 10, 8, 8, 8, 3))
 })
 
 test("#648 assigning object to itself should not change patches", () => {
@@ -1279,5 +1276,4 @@
 			value: 1
 		}
 	])
->>>>>>> 462f5066
 })