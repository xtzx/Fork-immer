{
  "include": ["src"],
  "compilerOptions": {
    "lib": ["es2015"],
    // TODO: change to ES5 and make sure maps still work
    "target": "ES6",
    "strict": true,
    "declaration": true,
    "importHelpers": false,
<<<<<<< HEAD
    "noImplicitAny": true,
    "esModuleInterop": true,
    "noUnusedLocals": true
=======
    "sourceMap": true,
    "declarationMap": true,
    "noImplicitAny": false // TODO: true,
>>>>>>> 98794b87
  }
}<|MERGE_RESOLUTION|>--- conflicted
+++ resolved
@@ -7,14 +7,10 @@
     "strict": true,
     "declaration": true,
     "importHelpers": false,
-<<<<<<< HEAD
     "noImplicitAny": true,
     "esModuleInterop": true,
-    "noUnusedLocals": true
-=======
+    "noUnusedLocals": true,
     "sourceMap": true,
-    "declarationMap": true,
-    "noImplicitAny": false // TODO: true,
->>>>>>> 98794b87
+    "declarationMap": true
   }
 }