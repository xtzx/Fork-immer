--- conflicted
+++ resolved
@@ -4,39 +4,27 @@
 		: {["immer-nothing"]: true}
 
 export const DRAFTABLE =
-<<<<<<< HEAD
-	typeof Symbol !== "undefined"
-=======
 	typeof Symbol !== "undefined" && Symbol.for
->>>>>>> 732fb191
 		? Symbol.for("immer-draftable")
 		: "__$immer_draftable"
 
 export const DRAFT_STATE =
-<<<<<<< HEAD
-	typeof Symbol !== "undefined" ? Symbol.for("immer-state") : "__$immer_state"
-=======
 	typeof Symbol !== "undefined" && Symbol.for
 		? Symbol.for("immer-state")
 		: "__$immer_state"
->>>>>>> 732fb191
 
 export function isDraft(value) {
 	return !!value && !!value[DRAFT_STATE]
 }
 
 export function isDraftable(value) {
-<<<<<<< HEAD
-	if (!value || typeof value !== "object") return false
-	if (Array.isArray(value)) return true
-	const proto = Object.getPrototypeOf(value)
-	if (!proto || proto === Object.prototype) return true
-	if (isMap(value) || isSet(value)) return true
-	return !!value[DRAFTABLE] || !!value.constructor[DRAFTABLE]
-=======
 	if (!value) return false
 	return (
-		isPlainObject(value) || !!value[DRAFTABLE] || !!value.constructor[DRAFTABLE]
+		isPlainObject(value) ||
+		!!value[DRAFTABLE] ||
+		!!value.constructor[DRAFTABLE] ||
+		isMap(value) ||
+		isSet(value)
 	)
 }
 
@@ -45,7 +33,6 @@
 	if (Array.isArray(value)) return true
 	const proto = Object.getPrototypeOf(value)
 	return !proto || proto === Object.prototype
->>>>>>> 732fb191
 }
 
 export function original(value) {
@@ -53,7 +40,6 @@
 		return value[DRAFT_STATE].base
 	}
 	// otherwise return undefined
-<<<<<<< HEAD
 }
 
 // We use Maps as `drafts` for Sets, not Objects
@@ -73,29 +59,16 @@
 export function assignMap(target, override) {
 	override.forEach((value, key) => target.set(key, value))
 	return target
-=======
->>>>>>> 732fb191
 }
 
 export const assign =
 	Object.assign ||
-<<<<<<< HEAD
 	((target, ...overrides) => {
 		overrides.forEach(override =>
 			Object.keys(override).forEach(key => (target[key] = override[key]))
 		)
 		return target
 	})
-=======
-	function assign(target, value) {
-		for (let key in value) {
-			if (has(value, key)) {
-				target[key] = value[key]
-			}
-		}
-		return target
-	}
->>>>>>> 732fb191
 
 export const ownKeys =
 	typeof Reflect !== "undefined" && Reflect.ownKeys
@@ -109,11 +82,8 @@
 
 export function shallowCopy(base, invokeGetters = false) {
 	if (Array.isArray(base)) return base.slice()
-<<<<<<< HEAD
 	if (isMap(base)) return new Map(base)
 	if (isSet(base)) return new Set(base)
-=======
->>>>>>> 732fb191
 	const clone = Object.create(Object.getPrototypeOf(base))
 	ownKeys(base).forEach(key => {
 		if (key === DRAFT_STATE) {
@@ -140,19 +110,11 @@
 	return clone
 }
 
-<<<<<<< HEAD
 export function each(obj, iter) {
 	if (Array.isArray(obj) || isMap(obj) || isSet(obj)) {
 		obj.forEach((entry, index) => iter(index, entry, obj))
 	} else {
 		ownKeys(obj).forEach(key => iter(key, obj[key], obj))
-=======
-export function each(value, cb) {
-	if (Array.isArray(value)) {
-		for (let i = 0; i < value.length; i++) cb(i, value[i], value)
-	} else {
-		ownKeys(value).forEach(key => cb(key, value[key], value))
->>>>>>> 732fb191
 	}
 }
 
@@ -162,7 +124,6 @@
 }
 
 export function has(thing, prop) {
-<<<<<<< HEAD
 	return isMap(thing)
 		? thing.has(prop)
 		: Object.prototype.hasOwnProperty.call(thing, prop)
@@ -170,9 +131,6 @@
 
 export function get(thing, prop) {
 	return isMap(thing) ? thing.get(prop) : thing[prop]
-=======
-	return Object.prototype.hasOwnProperty.call(thing, prop)
->>>>>>> 732fb191
 }
 
 export function is(x, y) {
@@ -184,7 +142,6 @@
 	}
 }
 
-<<<<<<< HEAD
 const hasMap = typeof Map !== "undefined"
 
 export function isMap(target) {
@@ -259,7 +216,8 @@
 
 function latest(state) {
 	return state.copy || state.base
-=======
+}
+
 export function clone(obj) {
 	if (!isDraftable(obj)) return obj
 	if (Array.isArray(obj)) return obj.map(clone)
@@ -273,5 +231,4 @@
 	Object.freeze(obj)
 	if (Array.isArray(obj)) obj.forEach(deepFreeze)
 	else for (const key in obj) deepFreeze(obj[key])
->>>>>>> 732fb191
 }