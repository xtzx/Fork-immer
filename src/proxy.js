--- conflicted
+++ resolved
@@ -6,7 +6,6 @@
 	is,
 	isDraftable,
 	isDraft,
-<<<<<<< HEAD
 	isMap,
 	isSet,
 	shallowCopy,
@@ -17,10 +16,6 @@
 	original,
 	iterateMapValues,
 	makeIterateSetValues
-=======
-	shallowCopy,
-	DRAFT_STATE
->>>>>>> 732fb191
 } from "./common"
 import {ImmerScope} from "./scope"
 
@@ -57,7 +52,6 @@
 		revoke: null
 	}
 
-<<<<<<< HEAD
 	let target = state
 	let traps = objectTraps
 	if (Array.isArray(base)) {
@@ -78,13 +72,6 @@
 	}
 
 	const {revoke, proxy} = Proxy.revocable(target, traps)
-=======
-	const {revoke, proxy} = Array.isArray(base)
-		? // [state] is used for arrays, to make sure the proxy is array-ish and not violate invariants,
-		  // although state itself is an object
-		  Proxy.revocable([state], arrayTraps)
-		: Proxy.revocable(state, objectTraps)
->>>>>>> 732fb191
 
 	state.draft = proxy
 	state.revoke = revoke
@@ -98,7 +85,6 @@
  */
 
 const objectTraps = {
-<<<<<<< HEAD
 	get(state, prop) {
 		if (prop === DRAFT_STATE) return state
 		let {drafts} = state
@@ -150,6 +136,9 @@
 		if (peek(state.base, prop) !== undefined || prop in state.base) {
 			state.assigned[prop] = false
 			markChanged(state)
+		} else if (state.assigned[prop]) {
+			// if an originally not assigned property was deleted
+			delete state.assigned[prop]
 		}
 		if (state.copy) delete state.copy[prop]
 		return true
@@ -170,23 +159,6 @@
 	},
 	getPrototypeOf(state) {
 		return Object.getPrototypeOf(state.base)
-=======
-	get,
-	has(target, prop) {
-		return prop in source(target)
-	},
-	ownKeys(target) {
-		return Reflect.ownKeys(source(target))
-	},
-	set,
-	deleteProperty,
-	getOwnPropertyDescriptor,
-	defineProperty() {
-		throw new Error("Object.defineProperty() cannot be used on an Immer draft") // prettier-ignore
-	},
-	getPrototypeOf(target) {
-		return Object.getPrototypeOf(target.base)
->>>>>>> 732fb191
 	},
 	setPrototypeOf() {
 		throw new Error("Object.setPrototypeOf() cannot be used on an Immer draft") // prettier-ignore
@@ -217,7 +189,6 @@
 	return objectTraps.set.call(this, state[0], prop, value)
 }
 
-<<<<<<< HEAD
 // Used by Map and Set drafts
 const reflectTraps = makeReflectTraps([
 	"ownKeys",
@@ -334,10 +305,6 @@
 
 // Retrieve the latest values of the draft.
 function latest(state) {
-=======
-// returns the object we should be reading the current value from, which is base, until some change has been made
-function source(state) {
->>>>>>> 732fb191
 	return state.copy || state.base
 }
 
@@ -345,17 +312,12 @@
 function peek(draft, prop) {
 	const state = draft[DRAFT_STATE]
 	const desc = Reflect.getOwnPropertyDescriptor(
-<<<<<<< HEAD
 		state ? latest(state) : draft,
-=======
-		state ? source(state) : draft,
->>>>>>> 732fb191
 		prop
 	)
 	return desc && desc.value
 }
 
-<<<<<<< HEAD
 function markChanged(state) {
 	if (!state.modified) {
 		state.modified = true
@@ -400,80 +362,5 @@
 		setPrototypeOf(state) {
 			throw new Error("Object.setPrototypeOf() cannot be used on an Immer draft") // prettier-ignore
 		}
-=======
-function get(state, prop) {
-	if (prop === DRAFT_STATE) return state
-	let {drafts} = state
-
-	// Check for existing draft in unmodified state.
-	if (!state.modified && has(drafts, prop)) {
-		return drafts[prop]
-	}
-
-	const value = source(state)[prop]
-	if (state.finalized || !isDraftable(value)) {
-		return value
-	}
-
-	// Check for existing draft in modified state.
-	if (state.modified) {
-		// Assigned values are never drafted. This catches any drafts we created, too.
-		if (value !== peek(state.base, prop)) return value
-		// Store drafts on the copy (when one exists).
-		drafts = state.copy
-	}
-
-	return (drafts[prop] = createProxy(value, state))
-}
-
-function set(state, prop, value) {
-	if (!state.modified) {
-		const baseValue = peek(state.base, prop)
-		// Optimize based on value's truthiness. Truthy values are guaranteed to
-		// never be undefined, so we can avoid the `in` operator. Lastly, truthy
-		// values may be drafts, but falsy values are never drafts.
-		const isUnchanged = value
-			? is(baseValue, value) || value === state.drafts[prop]
-			: is(baseValue, value) && prop in state.base
-		if (isUnchanged) return true
-		markChanged(state)
-	}
-	state.assigned[prop] = true
-	state.copy[prop] = value
-	return true
-}
-
-function deleteProperty(state, prop) {
-	// The `undefined` check is a fast path for pre-existing keys.
-	if (peek(state.base, prop) !== undefined || prop in state.base) {
-		state.assigned[prop] = false
-		markChanged(state)
-	} else if (state.assigned[prop]) {
-		// if an originally not assigned property was deleted
-		delete state.assigned[prop]
-	}
-	if (state.copy) delete state.copy[prop]
-	return true
-}
-
-// Note: We never coerce `desc.value` into an Immer draft, because we can't make
-// the same guarantee in ES5 mode.
-function getOwnPropertyDescriptor(state, prop) {
-	const owner = source(state)
-	const desc = Reflect.getOwnPropertyDescriptor(owner, prop)
-	if (desc) {
-		desc.writable = true
-		desc.configurable = !Array.isArray(owner) || prop !== "length"
-	}
-	return desc
-}
-
-function markChanged(state) {
-	if (!state.modified) {
-		state.modified = true
-		state.copy = assign(shallowCopy(state.base), state.drafts)
-		state.drafts = null
-		if (state.parent) markChanged(state.parent)
->>>>>>> 732fb191
 	}
 }