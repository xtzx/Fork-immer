{
  "name": "immer",
  "version": "1.3.1",
  "description": "Create your next immutable state by mutating the current one",
  "main": "dist/immer.js",
  "umd:main": "dist/immer.umd.js",
  "module": "dist/immer.module.js",
  "jsnext:main": "dist/immer.module.js",
  "react-native": "dist/immer.module.js",
  "types": "./dist/immer.d.ts",
  "scripts": {
    "watch": "jest --watch",
    "test": "jest",
    "test:perf": "NODE_ENV=production yarn-or-npm build && babel-node __performance_tests__/add-data.js && babel-node __performance_tests__/todo.js",
    "test:flow": "yarn-or-npm flow check",
    "coveralls": "jest --coverage && cat ./coverage/lcov.info | ./node_modules/coveralls/bin/coveralls.js && rm -rf ./coverage",
    "build": "rimraf dist/ && cross-env NODE_ENV=production rollup -c && cpx \"src/immer.{d.ts,js.flow}\" dist",
    "prettier": "prettier \"*/**/*.js\" --ignore-path ./.prettierignore --write",
    "precommit": "lint-staged",
    "prepublish": "yarn-or-npm run build",
    "release": "np --no-cleanup"
  },
  "repository": {
    "type": "git",
    "url": "git+https://github.com/mweststrate/immer.git"
  },
  "keywords": [
    "immutable",
    "mutable",
    "copy-on-write"
  ],
  "author": "Michel Weststrate",
  "license": "MIT",
  "bugs": {
    "url": "https://github.com/mweststrate/immer/issues"
  },
  "homepage": "https://github.com/mweststrate/immer#readme",
  "files": [
    "dist/"
  ],
  "devDependencies": {
    "@types/jest": "^22.2.3",
    "babel-cli": "^6.26.0",
    "babel-core": "^6.26.0",
    "babel-jest": "^22.0.4",
    "babel-plugin-external-helpers": "^6.22.0",
    "babel-preset-env": "^1.6.1",
    "babel-preset-es2015": "^6.24.1",
    "babel-preset-modern-browsers": "^10.0.1",
    "coveralls": "^3.0.0",
    "cpx": "^1.5.0",
    "cross-env": "^5.1.3",
    "deep-freeze": "^0.0.1",
    "flow-bin": "^0.68.0",
    "husky": "^0.14.3",
    "immutable": "^3.8.2",
    "jest": "^22.0.4",
    "lint-staged": "^6.1.0",
    "lodash": "^4.17.4",
    "lodash.clonedeep": "^4.5.0",
    "np": "^2.20.1",
    "prettier": "^1.9.2",
    "regenerator-runtime": "^0.11.1",
    "rimraf": "^2.6.2",
    "rollup": "^0.54.0",
    "rollup-plugin-babel": "^3.0.3",
    "rollup-plugin-commonjs": "^8.2.6",
    "rollup-plugin-filesize": "^1.5.0",
    "rollup-plugin-node-resolve": "^3.0.2",
    "rollup-plugin-uglify": "^2.0.1",
<<<<<<< HEAD
    "ts-jest": "^22.4.6",
    "typescript": "^2.9.1",
=======
    "seamless-immutable": "^7.1.3",
    "typescript": "^2.6.2",
>>>>>>> 3bc0be49
    "uglify-es": "^3.3.6",
    "yarn-or-npm": "^2.0.4"
  },
  "lint-staged": {
    "*.js": [
      "prettier --write",
      "git add"
    ]
  },
  "jest": {
    "transform": {
      "^.+\\.jsx?$": "babel-jest",
      "^.+\\.tsx?$": "ts-jest"
    },
    "testRegex": "/__tests__/[^/]*[jt]sx?$",
    "globals": {
      "ts-jest": {
        "enableTsDiagnostics": true,
        "tsConfigFile": "__tests__/test.tsconfig.json"
      }
    },
    "moduleFileExtensions": [
      "ts",
      "tsx",
      "js",
      "jsx",
      "json",
      "node"
    ]
  }
}<|MERGE_RESOLUTION|>--- conflicted
+++ resolved
@@ -68,13 +68,9 @@
     "rollup-plugin-filesize": "^1.5.0",
     "rollup-plugin-node-resolve": "^3.0.2",
     "rollup-plugin-uglify": "^2.0.1",
-<<<<<<< HEAD
     "ts-jest": "^22.4.6",
     "typescript": "^2.9.1",
-=======
     "seamless-immutable": "^7.1.3",
-    "typescript": "^2.6.2",
->>>>>>> 3bc0be49
     "uglify-es": "^3.3.6",
     "yarn-or-npm": "^2.0.4"
   },
